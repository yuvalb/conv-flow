--- conflicted
+++ resolved
@@ -24,21 +24,5 @@
       - name: "Setup git"
         run: |
           git config --global user.name "github-actions[bot]"
-<<<<<<< HEAD
-          git config --global user.email "1394077+yuvalb@users.noreply.github.com"
-          git pull
-      - run: |
-          PACKAGE_VERSION=$(npm version --git-tag-version false patch)
-          git checkout -b $PACKAGE_VERSION
-          git add package.json package-lock.json
-          git commit -m "update package.json to $PACKAGE_VERSION"
-          RELEASE_VERSION=$(npm version --preid beta prerelease)
-          git push --set-upstream origin $PACKAGE_VERSION
-          git checkout main
-          git merge --squash $PACKAGE_VERSION
-          git commit -m "Updating to $RELEASE_VERSION"
-          git push
-=======
           git config --global user.email "41898282+github-actions[bot]@users.noreply.github.com"
-      - run: npm version patch -m "Updating version to v%s"
->>>>>>> e3f2aecf
+      - run: npm version patch -m "Updating version to v%s"